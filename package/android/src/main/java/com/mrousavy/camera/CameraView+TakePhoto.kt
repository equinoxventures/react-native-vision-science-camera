--- conflicted
+++ resolved
@@ -24,11 +24,6 @@
   val photo = cameraSession.takePhoto(
     Flash.fromUnionValue(flash),
     enableShutterSound,
-<<<<<<< HEAD
-=======
-    enableAutoStabilization,
-    enablePrecapture,
->>>>>>> d731fe49
     orientation
   )
 
